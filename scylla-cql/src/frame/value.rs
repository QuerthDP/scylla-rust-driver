--- conflicted
+++ resolved
@@ -865,7 +865,6 @@
 // BatchValues impls
 //
 
-<<<<<<< HEAD
 /// Implements `BatchValues` from an `Iterator` over references to things that implement `ValueList`
 ///
 /// This is to avoid requiring allocating a new `Vec` containing all the `ValueList`s directly:
@@ -889,12 +888,6 @@
         Self {
             it: into_iter.into_iter(),
         }
-=======
-// Implement BatchValues for slices of ValueList types
-impl<T: ValueList> BatchValues for &[T] {
-    fn len(&self) -> usize {
-        <[T]>::len(self)
->>>>>>> 5de785eb
     }
 }
 
