//! `Session` is the main object used in the driver.  
//! It manages all connections to the cluster and allows to perform queries.

use bytes::Bytes;
use futures::future::join_all;
use futures::future::try_join_all;
use std::future::Future;
use std::net::SocketAddr;
use std::sync::Arc;
use std::time::Duration;
use tokio::net::lookup_host;
use tokio::time::timeout;
use tracing::debug;
use uuid::Uuid;

use super::connection::QueryResponse;
use super::errors::{BadQuery, NewSessionError, QueryError};
use crate::frame::response::cql_to_rust::FromRowError;
use crate::frame::response::result;
use crate::frame::value::{BatchValues, SerializedValues, ValueList};
use crate::prepared_statement::{PartitionKeyError, PreparedStatement};
use crate::query::Query;
use crate::routing::{murmur3_token, Token};
use crate::statement::{Consistency, SerialConsistency};
use crate::tracing::{GetTracingConfig, TracingEvent, TracingInfo};
use crate::transport::connection_pool::PoolConfig;
use crate::transport::{
    cluster::Cluster,
    connection::{BatchResult, Connection, ConnectionConfig, QueryResult, VerifiedKeyspaceName},
    iterator::RowIterator,
    load_balancing::{LoadBalancingPolicy, RoundRobinPolicy, Statement, TokenAwarePolicy},
    metrics::Metrics,
    node::Node,
    retry_policy::{DefaultRetryPolicy, QueryInfo, RetryDecision, RetryPolicy, RetrySession},
    speculative_execution::SpeculativeExecutionPolicy,
    Compression,
};
use crate::{batch::Batch, statement::StatementConfig};
use crate::{cql_to_rust::FromRow, transport::speculative_execution};

pub use crate::transport::connection_pool::PoolSize;

use crate::transport::iterator::PreparedIteratorConfig;
#[cfg(feature = "ssl")]
use openssl::ssl::SslContext;

/// `Session` manages connections to the cluster and allows to perform queries
pub struct Session {
    cluster: Cluster,
    load_balancer: Arc<dyn LoadBalancingPolicy>,
    schema_agreement_interval: Duration,
    retry_policy: Box<dyn RetryPolicy>,
    speculative_execution_policy: Option<Arc<dyn SpeculativeExecutionPolicy>>,
    metrics: Arc<Metrics>,
    default_consistency: Consistency,
}

/// Configuration options for [`Session`].
/// Can be created manually, but usually it's easier to use
/// [SessionBuilder](super::session_builder::SessionBuilder)
#[derive(Clone)]
pub struct SessionConfig {
    /// List of database servers known on Session startup.
    /// Session will connect to these nodes to retrieve information about other nodes in the cluster.
    /// Each node can be represented as a hostname or an IP address.
    pub known_nodes: Vec<KnownNode>,

    /// Preferred compression algorithm to use on connections.
    /// If it's not supported by database server Session will fall back to no compression.
    pub compression: Option<Compression>,
    pub tcp_nodelay: bool,

    /// Load balancing policy used by Session
    pub load_balancing: Arc<dyn LoadBalancingPolicy>,

    pub used_keyspace: Option<String>,
    pub keyspace_case_sensitive: bool,

    pub retry_policy: Box<dyn RetryPolicy>,
    pub speculative_execution_policy: Option<Arc<dyn SpeculativeExecutionPolicy>>,

    /// Provide our Session with TLS
    #[cfg(feature = "ssl")]
    pub ssl_context: Option<SslContext>,

    pub auth_username: Option<String>,
    pub auth_password: Option<String>,

    pub schema_agreement_interval: Duration,
    pub connect_timeout: std::time::Duration,

    /// Size of the per-node connection pool, i.e. how many connections the driver should keep to each node.
    /// The default is `PerShard(1)`, which is the recommended setting for Scylla clusters.
    pub connection_pool_size: PoolSize,

    /// If true, prevents the driver from connecting to the shard-aware port, even if the node supports it.
    /// Generally, this options is best left as default (false).
    pub disallow_shard_aware_port: bool,

    pub default_consistency: Consistency,
    /*
    These configuration options will be added in the future:


    pub tcp_keepalive: bool,
    */
}

/// Describes database server known on Session startup.
#[derive(Clone, PartialEq, Eq, PartialOrd, Ord, Debug)]
pub enum KnownNode {
    Hostname(String),
    Address(SocketAddr),
}

impl SessionConfig {
    /// Creates a [`SessionConfig`] with default configuration
    /// # Default configuration
    /// * Compression: None
    /// * Load balancing policy: Token-aware Round-robin
    ///
    /// # Example
    /// ```
    /// # use scylla::SessionConfig;
    /// let config = SessionConfig::new();
    /// ```
    pub fn new() -> Self {
        SessionConfig {
            known_nodes: Vec::new(),
            compression: None,
            tcp_nodelay: true,
            schema_agreement_interval: Duration::from_millis(200),
            load_balancing: Arc::new(TokenAwarePolicy::new(Box::new(RoundRobinPolicy::new()))),
            used_keyspace: None,
            keyspace_case_sensitive: false,
            retry_policy: Box::new(DefaultRetryPolicy),
            speculative_execution_policy: None,
            #[cfg(feature = "ssl")]
            ssl_context: None,
            auth_username: None,
            auth_password: None,
            connect_timeout: std::time::Duration::from_secs(5),
            connection_pool_size: Default::default(),
            disallow_shard_aware_port: false,
            default_consistency: Consistency::Quorum,
        }
    }

    /// Adds a known database server with a hostname.
    /// If the port is not explicitly specified, 9042 is used as default
    /// # Example
    /// ```
    /// # use scylla::SessionConfig;
    /// let mut config = SessionConfig::new();
    /// config.add_known_node("127.0.0.1");
    /// config.add_known_node("db1.example.com:9042");
    /// ```
    pub fn add_known_node(&mut self, hostname: impl AsRef<str>) {
        self.known_nodes
            .push(KnownNode::Hostname(hostname.as_ref().to_string()));
    }

    /// Adds a known database server with an IP address
    /// # Example
    /// ```
    /// # use scylla::SessionConfig;
    /// # use std::net::{SocketAddr, IpAddr, Ipv4Addr};
    /// let mut config = SessionConfig::new();
    /// config.add_known_node_addr(SocketAddr::new(IpAddr::V4(Ipv4Addr::new(127, 0, 0, 1)), 9042));
    /// ```
    pub fn add_known_node_addr(&mut self, node_addr: SocketAddr) {
        self.known_nodes.push(KnownNode::Address(node_addr));
    }

    /// Adds a list of known database server with hostnames.
    /// If the port is not explicitly specified, 9042 is used as default
    /// # Example
    /// ```
    /// # use scylla::SessionConfig;
    /// # use std::net::{SocketAddr, IpAddr, Ipv4Addr};
    /// let mut config = SessionConfig::new();
    /// config.add_known_nodes(&["127.0.0.1:9042", "db1.example.com"]);
    /// ```
    pub fn add_known_nodes(&mut self, hostnames: &[impl AsRef<str>]) {
        for hostname in hostnames {
            self.add_known_node(hostname);
        }
    }

    /// Adds a list of known database servers with IP addresses
    /// # Example
    /// ```
    /// # use scylla::SessionConfig;
    /// # use std::net::{SocketAddr, IpAddr, Ipv4Addr};
    /// let addr1 = SocketAddr::new(IpAddr::V4(Ipv4Addr::new(172, 17, 0, 3)), 9042);
    /// let addr2 = SocketAddr::new(IpAddr::V4(Ipv4Addr::new(172, 17, 0, 4)), 9042);
    ///
    /// let mut config = SessionConfig::new();
    /// config.add_known_nodes_addr(&[addr1, addr2]);
    /// ```
    pub fn add_known_nodes_addr(&mut self, node_addrs: &[SocketAddr]) {
        for address in node_addrs {
            self.add_known_node_addr(*address);
        }
    }

    /// Creates a PoolConfig which can be used to create NodeConnectionPools
    fn get_pool_config(&self) -> PoolConfig {
        PoolConfig {
            connection_config: self.get_connection_config(),
            pool_size: self.connection_pool_size.clone(),
            can_use_shard_aware_port: !self.disallow_shard_aware_port,
        }
    }

    /// Makes a config that should be used in Connection
    fn get_connection_config(&self) -> ConnectionConfig {
        ConnectionConfig {
            compression: self.compression,
            tcp_nodelay: self.tcp_nodelay,
            #[cfg(feature = "ssl")]
            ssl_context: self.ssl_context.clone(),
            auth_username: self.auth_username.to_owned(),
            auth_password: self.auth_password.to_owned(),
            connect_timeout: self.connect_timeout,
            event_sender: None,
            default_consistency: self.default_consistency,
        }
    }
}

/// Creates default [`SessionConfig`], same as [`SessionConfig::new`]
impl Default for SessionConfig {
    fn default() -> Self {
        Self::new()
    }
}

/// Trait used to implement `Vec<result::Row>::into_typed<RowT>`
// This is the only way to add custom method to Vec
pub trait IntoTypedRows {
    fn into_typed<RowT: FromRow>(self) -> TypedRowIter<RowT>;
}

// Adds method Vec<result::Row>::into_typed<RowT>(self)
// It transforms the Vec into iterator mapping to custom row type
impl IntoTypedRows for Vec<result::Row> {
    fn into_typed<RowT: FromRow>(self) -> TypedRowIter<RowT> {
        TypedRowIter {
            row_iter: self.into_iter(),
            phantom_data: Default::default(),
        }
    }
}

/// Iterator over rows parsed as the given type  
/// Returned by `rows.into_typed::<(...)>()`
pub struct TypedRowIter<RowT: FromRow> {
    row_iter: std::vec::IntoIter<result::Row>,
    phantom_data: std::marker::PhantomData<RowT>,
}

impl<RowT: FromRow> Iterator for TypedRowIter<RowT> {
    type Item = Result<RowT, FromRowError>;

    fn next(&mut self) -> Option<Self::Item> {
        self.row_iter.next().map(RowT::from_row)
    }
}

/// Represents a CQL session, which can be used to communicate
/// with the database
impl Session {
    // because it's more convenient
    /// Estabilishes a CQL session with the database
    ///
    /// Usually it's easier to use [SessionBuilder](crate::transport::session_builder::SessionBuilder)
    /// instead of calling `Session::connect` directly
    /// # Arguments
    /// * `config` - Connection configuration - known nodes, Compression, etc.
    /// Must contain at least one known node.
    ///
    /// # Example
    /// ```rust
    /// # use std::error::Error;
    /// # async fn check_only_compiles() -> Result<(), Box<dyn Error>> {
    /// use scylla::{Session, SessionConfig};
    /// use scylla::transport::session::KnownNode;
    ///
    /// let mut config = SessionConfig::new();
    /// config.known_nodes.push(KnownNode::Hostname("127.0.0.1:9042".to_string()));
    ///
    /// let session: Session = Session::connect(config).await?;
    /// # Ok(())
    /// # }
    /// ```
    pub async fn connect(config: SessionConfig) -> Result<Session, NewSessionError> {
        // Ensure there is at least one known node
        if config.known_nodes.is_empty() {
            return Err(NewSessionError::EmptyKnownNodesList);
        }

        // Find IP addresses of all known nodes passed in the config
        let mut node_addresses: Vec<SocketAddr> = Vec::with_capacity(config.known_nodes.len());

        let mut to_resolve: Vec<&str> = Vec::new();

        for node in &config.known_nodes {
            match node {
                KnownNode::Hostname(hostname) => to_resolve.push(hostname),
                KnownNode::Address(address) => node_addresses.push(*address),
            };
        }

        let resolve_futures = to_resolve.into_iter().map(resolve_hostname);
        let resolved: Vec<SocketAddr> = futures::future::try_join_all(resolve_futures).await?;

        node_addresses.extend(resolved);

        let cluster = Cluster::new(&node_addresses, config.get_pool_config()).await?;

        let session = Session {
            cluster,
            load_balancer: config.load_balancing,
            retry_policy: config.retry_policy,
            schema_agreement_interval: config.schema_agreement_interval,
            speculative_execution_policy: config.speculative_execution_policy,
            metrics: Arc::new(Metrics::new()),
            default_consistency: config.default_consistency,
        };

        if let Some(keyspace_name) = config.used_keyspace {
            session
                .use_keyspace(keyspace_name, config.keyspace_case_sensitive)
                .await?;
        }

        Ok(session)
    }

    /// Sends a query to the database and receives a response.  
    /// Returns only a single page of results, to receive multiple pages use [query_iter](Session::query_iter)
    ///
    /// This is the easiest way to make a query, but performance is worse than that of prepared queries.
    ///
    /// See [the book](https://cvybhu.github.io/scyllabook/queries/simple.html) for more information
    /// # Arguments
    /// * `query` - query to perform, can be just a `&str` or the [Query](crate::query::Query) struct.
    /// * `values` - values bound to the query, easiest way is to use a tuple of bound values
    ///
    /// # Examples
    /// ```rust
    /// # use scylla::Session;
    /// # use std::error::Error;
    /// # async fn check_only_compiles(session: &Session) -> Result<(), Box<dyn Error>> {
    /// // Insert an int and text into a table
    /// session
    ///     .query(
    ///         "INSERT INTO ks.tab (a, b) VALUES(?, ?)",
    ///         (2_i32, "some text")
    ///     )
    ///     .await?;
    /// # Ok(())
    /// # }
    /// ```
    /// ```rust
    /// # use scylla::Session;
    /// # use std::error::Error;
    /// # async fn check_only_compiles(session: &Session) -> Result<(), Box<dyn Error>> {
    /// use scylla::IntoTypedRows;
    ///
    /// // Read rows containing an int and text
    /// let rows_opt = session
    /// .query("SELECT a, b FROM ks.tab", &[])
    ///     .await?
    ///     .rows;
    ///
    /// if let Some(rows) = rows_opt {
    ///     for row in rows.into_typed::<(i32, String)>() {
    ///         // Parse row as int and text   
    ///         let (int_val, text_val): (i32, String) = row?;
    ///     }
    /// }
    /// # Ok(())
    /// # }
    /// ```
    pub async fn query(
        &self,
        query: impl Into<Query>,
        values: impl ValueList,
    ) -> Result<QueryResult, QueryError> {
        self.query_paged(query, values, None).await
    }

    /// Queries the database with a custom paging state.
    /// # Arguments
    ///
    /// * `query` - query to be performed
    /// * `values` - values bound to the query
    /// * `paging_state` - previously received paging state or None
    pub async fn query_paged(
        &self,
        query: impl Into<Query>,
        values: impl ValueList,
        paging_state: Option<Bytes>,
    ) -> Result<QueryResult, QueryError> {
<<<<<<< HEAD
        let query = query.into();
        let serialized_values = values.serialized();

        // Needed to avoid moving query and values into async move block
        let query_ref: &Query = &query;
        let values_ref = &serialized_values;
        let paging_state_ref = &paging_state;
=======
        let query: Query = query.into();
        let serialized_values = values.serialized()?;
>>>>>>> f974153d

        let response = self
            .run_query(
                Statement::default(),
                &query.config,
                |node: Arc<Node>| async move { node.random_connection().await },
                |connection: Arc<Connection>| {
                    // Needed to avoid moving query and values into async move block
                    let query_ref = &query;
                    let values_ref = &serialized_values;
                    let paging_state_ref = &paging_state;

                    async move {
                        connection
                            .query(query_ref, values_ref, paging_state_ref.clone())
                            .await
                    }
                },
            )
            .await?;
        self.handle_set_keyspace_response(&response).await?;

        response.into_query_result()
    }

    async fn handle_set_keyspace_response(
        &self,
        response: &QueryResponse,
    ) -> Result<(), QueryError> {
        if let Some(set_keyspace) = response.as_set_keyspace() {
            debug!(
                "Detected USE KEYSPACE query, setting session's keyspace to {}",
                set_keyspace.keyspace_name
            );
            self.use_keyspace(set_keyspace.keyspace_name.clone(), true)
                .await?;
        }

        Ok(())
    }

    /// Run a simple query with paging  
    /// This method will query all pages of the result  
    ///
    /// Returns an async iterator (stream) over all received rows  
    /// Page size can be specified in the [Query](crate::query::Query) passed to the function
    ///
    /// See [the book](https://cvybhu.github.io/scyllabook/queries/paged.html) for more information
    ///
    /// # Arguments
    /// * `query` - query to perform, can be just a `&str` or the [Query](crate::query::Query) struct.
    /// * `values` - values bound to the query, easiest way is to use a tuple of bound values
    ///
    /// # Example
    ///
    /// ```rust
    /// # use scylla::Session;
    /// # use std::error::Error;
    /// # async fn check_only_compiles(session: &Session) -> Result<(), Box<dyn Error>> {
    /// use scylla::IntoTypedRows;
    /// use futures::stream::StreamExt;
    ///
    /// let mut rows_stream = session
    ///    .query_iter("SELECT a, b FROM ks.t", &[])
    ///    .await?
    ///    .into_typed::<(i32, i32)>();
    ///
    /// while let Some(next_row_res) = rows_stream.next().await {
    ///     let (a, b): (i32, i32) = next_row_res?;
    ///     println!("a, b: {}, {}", a, b);
    /// }
    /// # Ok(())
    /// # }
    /// ```
    pub async fn query_iter(
        &self,
        query: impl Into<Query>,
        values: impl ValueList,
    ) -> Result<RowIterator, QueryError> {
        let query: Query = query.into();
        let serialized_values = values.serialized()?;

        let retry_session = match &query.config.retry_policy {
            Some(policy) => policy.new_session(),
            None => self.retry_policy.new_session(),
        };

        Ok(RowIterator::new_for_query(
            query,
            serialized_values.into_owned(),
            self.default_consistency,
            retry_session,
            self.load_balancer.clone(),
            self.cluster.get_data(),
            self.metrics.clone(),
        ))
    }

    /// Prepares a statement on the server side and returns a prepared statement,
    /// which can later be used to perform more efficient queries
    ///
    /// Prepared queries are much faster than simple queries:
    /// * Database doesn't need to parse the query
    /// * They are properly load balanced using token aware routing
    ///
    /// > ***Warning***  
    /// > For token/shard aware load balancing to work properly, all partition key values
    /// > must be sent as bound values
    /// > (see [performance section](https://cvybhu.github.io/scyllabook/queries/prepared.html#performance))
    ///
    /// See [the book](https://cvybhu.github.io/scyllabook/queries/prepared.html) for more information
    ///
    /// # Arguments
    /// * `query` - query to prepare, can be just a `&str` or the [Query](crate::query::Query) struct.
    ///
    /// # Example
    /// ```rust
    /// # use scylla::Session;
    /// # use std::error::Error;
    /// # async fn check_only_compiles(session: &Session) -> Result<(), Box<dyn Error>> {
    /// use scylla::prepared_statement::PreparedStatement;
    ///
    /// // Prepare the query for later execution
    /// let prepared: PreparedStatement = session
    ///     .prepare("INSERT INTO ks.tab (a) VALUES(?)")
    ///     .await?;
    ///
    /// // Run the prepared query with some values, just like a simple query
    /// let to_insert: i32 = 12345;
    /// session.execute(&prepared, (to_insert,)).await?;
    /// # Ok(())
    /// # }
    /// ```
    pub async fn prepare(&self, query: impl Into<Query>) -> Result<PreparedStatement, QueryError> {
        let query = query.into();

        let connections = self.cluster.get_working_connections().await?;

        // Prepare statements on all connections concurrently
        let handles = connections.iter().map(|c| c.prepare(&query));
        let mut results = join_all(handles).await;

        // If at least one prepare was succesfull prepare returns Ok

        // Find first result that is Ok, or Err if all failed
        let mut first_ok: Option<Result<PreparedStatement, QueryError>> = None;

        while let Some(res) = results.pop() {
            let is_ok: bool = res.is_ok();

            first_ok = Some(res);

            if is_ok {
                break;
            }
        }

        let mut prepared: PreparedStatement = first_ok.unwrap()?;

        // Validate prepared ids equality
        for statement in results.into_iter().flatten() {
            if prepared.get_id() != statement.get_id() {
                return Err(QueryError::ProtocolError(
                    "Prepared statement Ids differ, all should be equal",
                ));
            }

            // Collect all tracing ids from prepare() queries in the final result
            prepared
                .prepare_tracing_ids
                .extend(statement.prepare_tracing_ids);
        }

        Ok(prepared)
    }

    /// Execute a prepared query. Requires a [PreparedStatement](crate::prepared_statement::PreparedStatement)
    /// generated using [`Session::prepare`](Session::prepare)  
    /// Returns only a single page of results, to receive multiple pages use [execute_iter](Session::execute_iter)
    ///
    /// Prepared queries are much faster than simple queries:
    /// * Database doesn't need to parse the query
    /// * They are properly load balanced using token aware routing
    ///
    /// > ***Warning***  
    /// > For token/shard aware load balancing to work properly, all partition key values
    /// > must be sent as bound values
    /// > (see [performance section](https://cvybhu.github.io/scyllabook/queries/prepared.html#performance))
    ///
    /// See [the book](https://cvybhu.github.io/scyllabook/queries/prepared.html) for more information
    ///
    /// # Arguments
    /// * `prepared` - the prepared statement to execute, generated using [`Session::prepare`](Session::prepare)
    /// * `values` - values bound to the query, easiest way is to use a tuple of bound values
    ///
    /// # Example
    /// ```rust
    /// # use scylla::Session;
    /// # use std::error::Error;
    /// # async fn check_only_compiles(session: &Session) -> Result<(), Box<dyn Error>> {
    /// use scylla::prepared_statement::PreparedStatement;
    ///
    /// // Prepare the query for later execution
    /// let prepared: PreparedStatement = session
    ///     .prepare("INSERT INTO ks.tab (a) VALUES(?)")
    ///     .await?;
    ///
    /// // Run the prepared query with some values, just like a simple query
    /// let to_insert: i32 = 12345;
    /// session.execute(&prepared, (to_insert,)).await?;
    /// # Ok(())
    /// # }
    /// ```
    pub async fn execute(
        &self,
        prepared: &PreparedStatement,
        values: impl ValueList,
    ) -> Result<QueryResult, QueryError> {
        self.execute_paged(prepared, values, None).await
    }

    /// Executes a previously prepared statement with previously received paging state
    /// # Arguments
    ///
    /// * `prepared` - a statement prepared with [prepare](crate::transport::session::Session::prepare)
    /// * `values` - values bound to the query
    /// * `paging_state` - paging state from the previous query or None
    pub async fn execute_paged(
        &self,
        prepared: &PreparedStatement,
        values: impl ValueList,
        paging_state: Option<Bytes>,
    ) -> Result<QueryResult, QueryError> {
        let serialized_values = values.serialized()?;
        let values_ref = &serialized_values;
        let paging_state_ref = &paging_state;

        let token = calculate_token(prepared, &serialized_values)?;

        let statement_info = Statement {
            token: Some(token),
            keyspace: prepared.get_keyspace_name(),
        };

        let response = self
            .run_query(
                statement_info,
                &prepared.config,
                |node: Arc<Node>| async move { node.connection_for_token(token).await },
                |connection: Arc<Connection>| async move {
                    connection
                        .execute(prepared, values_ref, paging_state_ref.clone())
                        .await
                },
            )
            .await?;
        self.handle_set_keyspace_response(&response).await?;

        response.into_query_result()
    }

    /// Run a prepared query with paging  
    /// This method will query all pages of the result  
    ///
    /// Returns an async iterator (stream) over all received rows  
    /// Page size can be specified in the [PreparedStatement](crate::prepared_statement::PreparedStatement)
    /// passed to the function
    ///
    /// See [the book](https://cvybhu.github.io/scyllabook/queries/paged.html) for more information
    ///
    /// # Arguments
    /// * `prepared` - the prepared statement to execute, generated using [`Session::prepare`](Session::prepare)
    /// * `values` - values bound to the query, easiest way is to use a tuple of bound values
    ///
    /// # Example
    ///
    /// ```rust
    /// # use scylla::Session;
    /// # use std::error::Error;
    /// # async fn check_only_compiles(session: &Session) -> Result<(), Box<dyn Error>> {
    /// use scylla::prepared_statement::PreparedStatement;
    /// use scylla::IntoTypedRows;
    /// use futures::stream::StreamExt;
    ///
    /// // Prepare the query for later execution
    /// let prepared: PreparedStatement = session
    ///     .prepare("SELECT a, b FROM ks.t")
    ///     .await?;
    ///
    /// // Execute the query and receive all pages
    /// let mut rows_stream = session
    ///    .execute_iter(prepared, &[])
    ///    .await?
    ///    .into_typed::<(i32, i32)>();
    ///
    /// while let Some(next_row_res) = rows_stream.next().await {
    ///     let (a, b): (i32, i32) = next_row_res?;
    ///     println!("a, b: {}, {}", a, b);
    /// }
    /// # Ok(())
    /// # }
    /// ```
    pub async fn execute_iter(
        &self,
        prepared: impl Into<PreparedStatement>,
        values: impl ValueList,
    ) -> Result<RowIterator, QueryError> {
        let prepared = prepared.into();
        let serialized_values = values.serialized()?;

        let token = calculate_token(&prepared, &serialized_values)?;

        let retry_session = match &prepared.config.retry_policy {
            Some(policy) => policy.new_session(),
            None => self.retry_policy.new_session(),
        };

        Ok(RowIterator::new_for_prepared_statement(
            PreparedIteratorConfig {
                prepared,
                values: serialized_values.into_owned(),
                default_consistency: self.default_consistency,
                token,
                retry_session,
                load_balancer: self.load_balancer.clone(),
                cluster_data: self.cluster.get_data(),
                metrics: self.metrics.clone(),
            },
        ))
    }

    /// Perform a batch query  
    /// Batch contains many `simple` or `prepared` queries which are executed at once  
    /// Batch doesn't return any rows
    ///
    /// Batch values must contain values for each of the queries
    ///
    /// See [the book](https://cvybhu.github.io/scyllabook/queries/batch.html) for more information
    ///
    /// # Arguments
    /// * `batch` - [Batch](crate::batch::Batch) to be performed
    /// * `values` - List of values for each query, it's the easiest to use a tuple of tuples
    ///
    /// # Example
    /// ```rust
    /// # use scylla::Session;
    /// # use std::error::Error;
    /// # async fn check_only_compiles(session: &Session) -> Result<(), Box<dyn Error>> {
    /// use scylla::batch::Batch;
    ///
    /// let mut batch: Batch = Default::default();
    ///
    /// // A query with two bound values
    /// batch.append_statement("INSERT INTO ks.tab(a, b) VALUES(?, ?)");
    ///
    /// // A query with one bound value
    /// batch.append_statement("INSERT INTO ks.tab(a, b) VALUES(3, ?)");
    ///
    /// // A query with no bound values
    /// batch.append_statement("INSERT INTO ks.tab(a, b) VALUES(5, 6)");
    ///
    /// // Batch values is a tuple of 3 tuples containing values for each query
    /// let batch_values = ((1_i32, 2_i32), // Tuple with two values for the first query
    ///                     (4_i32,),       // Tuple with one value for the second query
    ///                     ());            // Empty tuple/unit for the third query
    ///
    /// // Run the batch
    /// session.batch(&batch, batch_values).await?;
    /// # Ok(())
    /// # }
    /// ```
    pub async fn batch(
        &self,
        batch: &Batch,
        values: impl BatchValues,
    ) -> Result<BatchResult, QueryError> {
        let values_ref = &values;

        self.run_query(
            Statement::default(),
            &batch.config,
            |node: Arc<Node>| async move { node.random_connection().await },
            |connection: Arc<Connection>| async move { connection.batch(batch, values_ref).await },
        )
        .await
    }

    /// Sends `USE <keyspace_name>` request on all connections  
    /// This allows to write `SELECT * FROM table` instead of `SELECT * FROM keyspace.table`  
    ///
    /// Note that even failed `use_keyspace` can change currently used keyspace - the request is sent on all connections and
    /// can overwrite previously used keyspace.
    ///
    /// Call only one `use_keyspace` at a time.  
    /// Trying to do two `use_keyspace` requests simultaneously with different names
    /// can end with some connections using one keyspace and the rest using the other.
    ///
    /// See [the book](https://cvybhu.github.io/scyllabook/queries/usekeyspace.html) for more information
    ///
    /// # Arguments
    ///
    /// * `keyspace_name` - keyspace name to use,
    /// keyspace names can have up to 48 alpha-numeric characters and contain underscores
    /// * `case_sensitive` - if set to true the generated query will put keyspace name in quotes
    /// # Example
    /// ```rust
    /// # use scylla::{Session, SessionBuilder};
    /// # use scylla::transport::Compression;
    /// # async fn example() -> Result<(), Box<dyn std::error::Error>> {
    /// # let session = SessionBuilder::new().known_node("127.0.0.1:9042").build().await?;
    /// session
    ///     .query("INSERT INTO my_keyspace.tab (a) VALUES ('test1')", &[])
    ///     .await?;
    ///
    /// session.use_keyspace("my_keyspace", false).await?;
    ///
    /// // Now we can omit keyspace name in the query
    /// session
    ///     .query("INSERT INTO tab (a) VALUES ('test2')", &[])
    ///     .await?;
    /// # Ok(())
    /// # }
    /// ```
    pub async fn use_keyspace(
        &self,
        keyspace_name: impl Into<String>,
        case_sensitive: bool,
    ) -> Result<(), QueryError> {
        // Trying to pass keyspace as bound value in "USE ?" doesn't work
        // So we have to create a string for query: "USE " + new_keyspace
        // To avoid any possible CQL injections it's good to verify that the name is valid
        let verified_ks_name = VerifiedKeyspaceName::new(keyspace_name.into(), case_sensitive)?;

        self.cluster.use_keyspace(verified_ks_name).await?;

        Ok(())
    }

    /// Manually trigger a topology refresh  
    /// The driver will fetch current nodes in the cluster and update its topology information
    ///
    /// Normally this is not needed,
    /// the driver should automatically detect all topology changes in the cluster
    pub async fn refresh_topology(&self) -> Result<(), QueryError> {
        self.cluster.refresh_topology().await
    }

    /// Access metrics collected by the driver  
    /// Driver collects various metrics like number of queries or query latencies.
    /// They can be read using this method
    pub fn get_metrics(&self) -> Arc<Metrics> {
        self.metrics.clone()
    }

    /// Get [`TracingInfo`] of a traced query performed earlier
    ///
    /// See [the book](https://cvybhu.github.io/scyllabook/tracing/tracing.html)
    /// for more information about query tracing
    pub async fn get_tracing_info(&self, tracing_id: &Uuid) -> Result<TracingInfo, QueryError> {
        self.get_tracing_info_custom(tracing_id, &GetTracingConfig::default())
            .await
    }

    /// Queries tracing info with custom retry settings.  
    /// Tracing info might not be available immediately on queried node -
    /// that's why the driver performs a few attempts with sleeps in between.
    /// [`GetTracingConfig`] allows to specify a custom querying strategy.
    pub async fn get_tracing_info_custom(
        &self,
        tracing_id: &Uuid,
        config: &GetTracingConfig,
    ) -> Result<TracingInfo, QueryError> {
        // config.attempts is NonZeroU32 so at least one attempt will be made
        for _ in 0..config.attempts.get() {
            let current_try: Option<TracingInfo> = self
                .try_getting_tracing_info(tracing_id, Some(config.consistency))
                .await?;

            match current_try {
                Some(tracing_info) => return Ok(tracing_info),
                None => tokio::time::sleep(config.interval).await,
            };
        }

        Err(QueryError::ProtocolError(
            "All tracing queries returned an empty result, \
            maybe information didnt reach this node yet. \
            Consider using get_tracing_info_custom with \
            bigger interval in GetTracingConfig",
        ))
    }

    // Tries getting the tracing info
    // If the queries return 0 rows then returns None - the information didn't reach this node yet
    // If there is some other error returns this error
    async fn try_getting_tracing_info(
        &self,
        tracing_id: &Uuid,
        consistency: Option<Consistency>,
    ) -> Result<Option<TracingInfo>, QueryError> {
        // Query system_traces.sessions for TracingInfo
        let mut traces_session_query = Query::new(crate::tracing::TRACES_SESSION_QUERY_STR);
        traces_session_query.config.consistency = consistency;
        traces_session_query.set_page_size(1024);

        // Query system_traces.events for TracingEvents
        let mut traces_events_query = Query::new(crate::tracing::TRACES_EVENTS_QUERY_STR);
        traces_events_query.config.consistency = consistency;
        traces_events_query.set_page_size(1024);

        let (traces_session_res, traces_events_res) = tokio::try_join!(
            self.query(traces_session_query, (tracing_id,)),
            self.query(traces_events_query, (tracing_id,))
        )?;

        // Get tracing info
        let tracing_info_row_res: Option<Result<TracingInfo, _>> = traces_session_res
            .rows
            .ok_or(QueryError::ProtocolError(
                "Response to system_traces.sessions query was not Rows",
            ))?
            .into_typed::<TracingInfo>()
            .next();

        let mut tracing_info: TracingInfo = match tracing_info_row_res {
            Some(tracing_info_row_res) => tracing_info_row_res.map_err(|_| {
                QueryError::ProtocolError(
                    "Columns from system_traces.session have an unexpected type",
                )
            })?,
            None => return Ok(None),
        };

        // Get tracing events
        let tracing_event_rows = traces_events_res
            .rows
            .ok_or(QueryError::ProtocolError(
                "Response to system_traces.events query was not Rows",
            ))?
            .into_typed::<TracingEvent>();

        for event in tracing_event_rows {
            let tracing_event: TracingEvent = event.map_err(|_| {
                QueryError::ProtocolError(
                    "Columns from system_traces.events have an unexpected type",
                )
            })?;

            tracing_info.events.push(tracing_event);
        }

        if tracing_info.events.is_empty() {
            return Ok(None);
        }

        Ok(Some(tracing_info))
    }

    // This method allows to easily run a query using load balancing, retry policy etc.
    // Requires some information about the query and two closures
    // First closure is used to choose a connection
    // - query will use node.random_connection()
    // - execute will use node.connection_for_token()
    // The second closure is used to do the query itself on a connection
    // - query will use connection.query()
    // - execute will use connection.execute()
    // If this query closure fails with some errors retry policy is used to perform retries
    // On success this query's result is returned
    // I tried to make this closures take a reference instead of an Arc but failed
    // maybe once async closures get stabilized this can be fixed
    async fn run_query<'a, ConnFut, QueryFut, ResT>(
        &'a self,
        statement_info: Statement<'a>,
        statement_config: &StatementConfig,
        choose_connection: impl Fn(Arc<Node>) -> ConnFut,
        do_query: impl Fn(Arc<Connection>) -> QueryFut,
    ) -> Result<ResT, QueryError>
    where
        ConnFut: Future<Output = Result<Arc<Connection>, QueryError>>,
        QueryFut: Future<Output = Result<ResT, QueryError>>,
    {
        let cluster_data = self.cluster.get_data();
        let query_plan = self.load_balancer.plan(&statement_info, &cluster_data);

        // If a speculative execution policy is used to run query, query_plan has to be shared
        // between different async functions. This struct helps to wrap query_plan in mutex so it
        // can be shared safely.
        struct SharedPlan<I>
        where
            I: Iterator<Item = Arc<Node>>,
        {
            iter: std::sync::Mutex<I>,
        }

        impl<I> Iterator for &SharedPlan<I>
        where
            I: Iterator<Item = Arc<Node>>,
        {
            type Item = Arc<Node>;

            fn next(&mut self) -> Option<Self::Item> {
                self.iter.lock().unwrap().next()
            }
        }

        let retry_policy = match &statement_config.retry_policy {
            Some(policy) => policy,
            None => &self.retry_policy,
        };

        let speculative_policy = statement_config
            .speculative_execution_policy
            .as_ref()
            .or_else(|| self.speculative_execution_policy.as_ref());

        match speculative_policy {
            Some(speculative) if statement_config.is_idempotent => {
                let shared_query_plan = SharedPlan {
                    iter: std::sync::Mutex::new(query_plan),
                };

                let execute_query_generator = || {
                    self.execute_query(
                        &shared_query_plan,
                        statement_config.is_idempotent,
                        statement_config.consistency,
                        retry_policy.new_session(),
                        &choose_connection,
                        &do_query,
                    )
                };

                let context = speculative_execution::Context {
                    metrics: self.metrics.clone(),
                };

                speculative_execution::execute(
                    speculative.as_ref(),
                    &context,
                    execute_query_generator,
                )
                .await
            }
            _ => self
                .execute_query(
                    query_plan,
                    statement_config.is_idempotent,
                    statement_config.consistency,
                    retry_policy.new_session(),
                    &choose_connection,
                    &do_query,
                )
                .await
                .unwrap_or(Err(QueryError::ProtocolError(
                    "Empty query plan - driver bug!",
                ))),
        }
    }

    async fn execute_query<ConnFut, QueryFut, ResT>(
        &self,
        query_plan: impl Iterator<Item = Arc<Node>>,
        is_idempotent: bool,
        consistency: Option<Consistency>,
        mut retry_session: Box<dyn RetrySession>,
        choose_connection: impl Fn(Arc<Node>) -> ConnFut,
        do_query: impl Fn(Arc<Connection>) -> QueryFut,
    ) -> Option<Result<ResT, QueryError>>
    where
        ConnFut: Future<Output = Result<Arc<Connection>, QueryError>>,
        QueryFut: Future<Output = Result<ResT, QueryError>>,
    {
        let mut last_error: Option<QueryError> = None;

        'nodes_in_plan: for node in query_plan {
            'same_node_retries: loop {
                let connection: Arc<Connection> = match choose_connection(node.clone()).await {
                    Ok(connection) => connection,
                    Err(e) => {
                        last_error = Some(e);
                        // Broken connection doesn't count as a failed query, don't log in metrics
                        continue 'nodes_in_plan;
                    }
                };

                self.metrics.inc_total_nonpaged_queries();
                let query_start = std::time::Instant::now();

                let query_result: Result<ResT, QueryError> = do_query(connection).await;

                last_error = match query_result {
                    Ok(response) => {
                        let _ = self
                            .metrics
                            .log_query_latency(query_start.elapsed().as_millis() as u64);
                        return Some(Ok(response));
                    }
                    Err(e) => {
                        self.metrics.inc_failed_nonpaged_queries();
                        Some(e)
                    }
                };

                // Use retry policy to decide what to do next
                let query_info = QueryInfo {
                    error: last_error.as_ref().unwrap(),
                    is_idempotent,
                    consistency: consistency.unwrap_or(self.default_consistency),
                };

                match retry_session.decide_should_retry(query_info) {
                    RetryDecision::RetrySameNode => {
                        self.metrics.inc_retries_num();
                        continue 'same_node_retries;
                    }
                    RetryDecision::RetryNextNode => {
                        self.metrics.inc_retries_num();
                        continue 'nodes_in_plan;
                    }
                    RetryDecision::DontRetry => return last_error.map(Result::Err),
                };
            }
        }

        last_error.map(Result::Err)
    }

    pub async fn await_schema_agreement(&self) -> Result<(), QueryError> {
        while !self.check_schema_agreement().await? {
            tokio::time::sleep(self.schema_agreement_interval).await
        }
        Ok(())
    }

    pub async fn await_timed_schema_agreement(
        &self,
        timeout_duration: Duration,
    ) -> Result<bool, QueryError> {
        timeout(timeout_duration, self.await_schema_agreement())
            .await
            .map_or(Ok(false), |res| res.and(Ok(true)))
    }

    async fn schema_agreement_auxilary<ResT, QueryFut>(
        &self,
        do_query: impl Fn(Arc<Connection>) -> QueryFut,
    ) -> Result<ResT, QueryError>
    where
        QueryFut: Future<Output = Result<ResT, QueryError>>,
    {
        let info = Statement::default();
        let config = StatementConfig {
            is_idempotent: true,
            serial_consistency: Some(SerialConsistency::LocalSerial),
            ..Default::default()
        };

        self.run_query(
            info,
            &config,
            |node: Arc<Node>| async move { node.random_connection().await },
            do_query,
        )
        .await
    }

    pub async fn check_schema_agreement(&self) -> Result<bool, QueryError> {
        let connections = self.cluster.get_working_connections().await?;

        let handles = connections.iter().map(|c| c.fetch_schema_version());
        let versions = try_join_all(handles).await?;

        let local_version: Uuid = versions[0];
        let in_agreement = versions.into_iter().all(|v| v == local_version);
        Ok(in_agreement)
    }

    pub async fn fetch_schema_version(&self) -> Result<Uuid, QueryError> {
        self.schema_agreement_auxilary(|connection: Arc<Connection>| async move {
            connection.fetch_schema_version().await
        })
        .await
    }
}

fn calculate_token(
    stmt: &PreparedStatement,
    values: &SerializedValues,
) -> Result<Token, QueryError> {
    // TODO: take the partitioner of the table that is being queried and calculate the token using
    // that partitioner. The below logic gives correct token only for murmur3partitioner
    let partition_key = match stmt.compute_partition_key(values) {
        Ok(key) => key,
        Err(PartitionKeyError::NoPkIndexValue(_, _)) => {
            return Err(QueryError::ProtocolError(
                "No pk indexes - can't calculate token",
            ))
        }
        Err(PartitionKeyError::ValueTooLong(values_len)) => {
            return Err(QueryError::BadQuery(BadQuery::ValuesTooLongForKey(
                values_len,
                u16::max_value().into(),
            )))
        }
    };

    Ok(murmur3_token(partition_key))
}

// Resolve the given hostname using a DNS lookup if necessary.
// The resolution may return multiple IPs and the function returns one of them.
// It prefers to return IPv4s first, and only if there are none, IPv6s.
async fn resolve_hostname(hostname: &str) -> Result<SocketAddr, NewSessionError> {
    let failed_err = NewSessionError::FailedToResolveAddress(hostname.to_string());
    let mut ret = None;
    let addrs: Vec<SocketAddr> = match lookup_host(hostname).await {
        Ok(addrs) => addrs.collect(),
        // Use a default port in case of error, but propagate the original error on failure
        Err(e) => lookup_host((hostname, 9042)).await.or(Err(e))?.collect(),
    };
    for a in addrs {
        match a {
            SocketAddr::V4(_) => return Ok(a),
            _ => {
                ret = Some(a);
            }
        }
    }

    ret.ok_or(failed_err)
}<|MERGE_RESOLUTION|>--- conflicted
+++ resolved
@@ -404,18 +404,8 @@
         values: impl ValueList,
         paging_state: Option<Bytes>,
     ) -> Result<QueryResult, QueryError> {
-<<<<<<< HEAD
-        let query = query.into();
-        let serialized_values = values.serialized();
-
-        // Needed to avoid moving query and values into async move block
-        let query_ref: &Query = &query;
-        let values_ref = &serialized_values;
-        let paging_state_ref = &paging_state;
-=======
         let query: Query = query.into();
         let serialized_values = values.serialized()?;
->>>>>>> f974153d
 
         let response = self
             .run_query(
