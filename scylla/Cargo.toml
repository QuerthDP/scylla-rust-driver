[package]
name = "scylla"
version = "0.15.0"
edition = "2021"
rust-version = "1.70"
description = "Async CQL driver for Rust, optimized for Scylla, fully compatible with Apache Cassandra™"
repository = "https://github.com/scylladb/scylla-rust-driver"
readme = "../README.md"
keywords = ["database", "scylla", "cql", "cassandra"]
categories = ["database"]
license = "MIT OR Apache-2.0"

[package.metadata.docs.rs]
all-features = true
rustdoc-args = ["--cfg", "docsrs"]

[features]
default = []
ssl = ["dep:tokio-openssl", "dep:openssl"]
cloud = [
    "ssl",
    "scylla-cql/serde",
    "dep:serde_yaml",
    "dep:serde",
    "dep:url",
    "dep:base64",
]
secrecy-08 = ["scylla-cql/secrecy-08"]
chrono-04 = ["scylla-cql/chrono-04"]
time-03 = ["scylla-cql/time-03"]
num-bigint-03 = ["scylla-cql/num-bigint-03"]
num-bigint-04 = ["scylla-cql/num-bigint-04"]
bigdecimal-04 = ["scylla-cql/bigdecimal-04"]
full-serialization = [
    "chrono-04",
    "time-03",
    "secrecy-08",
    "num-bigint-03",
    "num-bigint-04",
    "bigdecimal-04",
]
metrics = ["dep:histogram"]

[dependencies]
scylla-macros = { version = "0.7.0", path = "../scylla-macros" }
scylla-cql = { version = "0.4.0", path = "../scylla-cql" }
byteorder = "1.3.4"
bytes = "1.0.1"
futures = "0.3.6"
hashbrown = "0.14"
<<<<<<< HEAD
histogram = { version = "0.6.9", optional = true }
=======
histogram = "0.11.1"
>>>>>>> 5fb15825
tokio = { version = "1.34", features = [
    "net",
    "time",
    "io-util",
    "sync",
    "rt",
    "macros",
] }
snap = "1.0"
uuid = { version = "1.0", features = ["v4"] }
rand = "0.8.3"
thiserror = "1.0"
itertools = "0.13.0"
tracing = "0.1.36"
chrono = { version = "0.4.32", default-features = false, features = ["clock"] }
openssl = { version = "0.10.32", optional = true }
tokio-openssl = { version = "0.6.1", optional = true }
arc-swap = "1.3.0"
dashmap = "5.2"
lz4_flex = { version = "0.11.1" }
smallvec = "1.8.0"
async-trait = "0.1.56"
serde = { version = "1.0", features = ["derive"], optional = true }
serde_yaml = { version = "0.9.14", optional = true }
url = { version = "2.3.1", optional = true }
base64 = { version = "0.22.1", optional = true }
rand_pcg = "0.3.1"
socket2 = { version = "0.5.3", features = ["all"] }
lazy_static = "1"

[dev-dependencies]
num-bigint-03 = { package = "num-bigint", version = "0.3" }
num-bigint-04 = { package = "num-bigint", version = "0.4" }
bigdecimal-04 = { package = "bigdecimal", version = "0.4" }
scylla-proxy = { version = "0.0.3", path = "../scylla-proxy" }
ntest = "0.9.3"
criterion = "0.4"                                                      # Note: v0.5 needs at least rust 1.70.0
tokio = { version = "1.34", features = ["test-util"] }
tracing-subscriber = { version = "0.3.14", features = ["env-filter"] }
assert_matches = "1.5.0"
rand_chacha = "0.3.1"
time = "0.3"

[[bench]]
name = "benchmark"
harness = false

[lints.rust]
unnameable_types = "warn"
unreachable_pub = "warn"
unexpected_cfgs = { level = "warn", check-cfg = ['cfg(scylla_cloud_tests)', 'cfg(cassandra_tests)'] }<|MERGE_RESOLUTION|>--- conflicted
+++ resolved
@@ -48,11 +48,7 @@
 bytes = "1.0.1"
 futures = "0.3.6"
 hashbrown = "0.14"
-<<<<<<< HEAD
-histogram = { version = "0.6.9", optional = true }
-=======
-histogram = "0.11.1"
->>>>>>> 5fb15825
+histogram = { version = "0.11.1", optional = true }
 tokio = { version = "1.34", features = [
     "net",
     "time",
